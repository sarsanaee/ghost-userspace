--- conflicted
+++ resolved
@@ -92,7 +92,6 @@
 #include "libbpf/bpf_tracing.h"
 // clang-format on
 
-#include "third_party/iovisor_bcc/bits.bpf.h"
 #include "third_party/bpf/biff_bpf.h"
 #include "third_party/bpf/common.bpf.h"
 #include "third_party/bpf/topology.bpf.h"
@@ -101,12 +100,6 @@
 
 bool initialized;
 
-<<<<<<< HEAD
-// int num_tasks = 0;
-__u32 num_tasks = 0;
-
-/* max_entries is patched at runtime to num_possible_cpus */
-=======
 /*
  * You can't hold bpf spinlocks and make helper calls, which include looking up
  * map elements.  To use 'intrusive' list struct embedded cpu_data and sw_data
@@ -128,7 +121,6 @@
 struct __cpu_arr {
 	struct biff_bpf_cpu_data e[BIFF_MAX_CPUS];
 };
->>>>>>> 18c89331
 struct {
 	__uint(type, BPF_MAP_TYPE_ARRAY);
 	__uint(max_entries, 1);
@@ -148,14 +140,6 @@
 	__uint(map_flags, BPF_F_MMAPABLE);
 } sw_data SEC(".maps");
 
-// This is only for tracing purposes
-struct {
-	__uint(type, BPF_MAP_TYPE_PERCPU_ARRAY);
-	__uint(max_entries, NR_HISTS);
-	__type(key, u32);
-	__type(value, struct hist);
-} hists SEC(".maps");
-
 /*
  * Hash map of task_sw_info, indexed by gtid, used for getting the SW info to
  * lookup the *real* per-task data: the sw_data.
@@ -178,23 +162,6 @@
 	__type(value, struct task_sw_info);
 } sw_lookup SEC(".maps");
 
-<<<<<<< HEAD
-// This is for histograms
-static void increment_hist(u32 hist_id, u64 value)
-{
-	u64 slot; /* Gotta love BPF.  slot needs to be a u64, not a u32. */
-	struct hist *hist;
-
-	hist = bpf_map_lookup_elem(&hists, &hist_id);
-	if (!hist)
-		return;
-	slot = log2l(value);
-	if (slot >= MAX_NR_HIST_SLOTS)
-		slot = MAX_NR_HIST_SLOTS - 1;
-
-	hist->slots[slot]++;
-
-=======
 /* Helper, from cpu id to per-cpu data blob */
 static struct biff_bpf_cpu_data *cpu_to_pcpu(u32 cpu)
 {
@@ -208,7 +175,6 @@
 	if (cpu >= BIFF_MAX_CPUS)
 		return NULL;
 	return &__ca->e[cpu];
->>>>>>> 18c89331
 }
 
 /* Helper, from gtid to per-task sw_data blob */
@@ -311,29 +277,13 @@
 		 * on a bpf ring_buffer map to handle it by trying to shove the
 		 * task into the queue again.
 		 */
-<<<<<<< HEAD
-		bpf_printk("failed to enqueue %p, err %d\n", gtid, err);
-		// __sync_fetch_and_sub(&num_tasks, 1);
-		return;
-=======
 		bpf_printd("failed to enqueue %p, err %d\n", gtid, err);
->>>>>>> 18c89331
-	}
-	__sync_fetch_and_add(&num_tasks, 1);
+	}
 }
 
 SEC("ghost_sched/pnt")
 int biff_pnt(struct bpf_ghost_sched *ctx)
 {
-
-        // uint64_t tss = 0;
-        // uint64_t pops = 0;
-        // uint64_t txn = 0;
-        // uint64_t enq = 0;
-        // uint64_t rq_empty = 0;
-        
-        // tss = bpf_ktime_get_us();
-        
 	struct rq_item next[1];
 	int err;
 
@@ -364,35 +314,19 @@
 	}
 
 	/* POLICY */
-
-	// here I tried to have some barrier! But it does not work for some reason.
-	asm volatile ("" ::: "memory");
-	if(num_tasks == 0 ) // why should we access an empty queue
-		goto done;
-
-        // pops = bpf_ktime_get_us();
 	err = bpf_map_pop_elem(&global_rq, next);
 	if (err) {
 		switch (-err) {
 		case ENOENT:
-			// increment_hist(PNT_RQ_EMPTY, bpf_ktime_get_us() - pops);
 			break;
 		default:
 			bpf_printd("failed to dequeue, err %d\n", err);
 		}
 		goto done;
-	} 
-
-	__sync_fetch_and_sub(&num_tasks, 1);
-
-        // increment_hist(PNT_POP_ELEMENT, bpf_ktime_get_us() - pops);
-
-        // txn = bpf_ktime_get_us();
+	}
+
 	err = bpf_ghost_run_gtid(next->gtid, next->task_barrier,
 				 SEND_TASK_LATCHED);
-
-        // increment_hist(PNT_TXN, bpf_ktime_get_us() - txn);
-
 	if (err) {
 		/* Three broad classes of error:
 		 * - ignore it
@@ -426,9 +360,7 @@
 			 * or resched ourselves, we'll rerun bpf-pnt after the
 			 * task got off cpu.
 			 */
-                        // enq = bpf_ktime_get_us();
 			enqueue_task(next->gtid, next->task_barrier);
-                        // increment_hist(PNT_ENQ_EBUSY, bpf_ktime_get_us() - enq);
 			break;
 		case ERANGE:
 		case EXDEV:
@@ -466,8 +398,6 @@
 	 * control of cpus idling or not.
 	 */
 	ctx->dont_idle = true;
-    
-        // increment_hist(PNT_END_TO_END, bpf_ktime_get_us() - tss);
 
 	return 0;
 }
