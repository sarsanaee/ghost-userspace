# Note: If you modify this BUILD file, please contact jhumphri@ first to ensure
# that you are not breaking the Copybara script.

# Runs the RocksDB and Antagonist experiments on ghOSt and CFS (Linux Completely Fair Scheduler).

licenses(["notice"])

load("@subpar//:subpar.bzl", "par_binary")
load("@my_deps//:requirements.bzl", "requirement")

# This library supports all experiments.
py_library(
    name = "experiments",
    srcs = [
        "options.py",
        "run.py",
        "setup.py",
    ],
    data = [
        "//:agent_biff",
        "//:agent_shinjuku",
        "//:antagonist",
        "//:rocksdb",
        "//:fifo_centralized_agent",
        "//:fifo_per_cpu_agent",
    ],
)

<<<<<<< HEAD
# Runs the bpf scalability experiments.
par_binary(
    name = "bpf_core_scalability",
    srcs = [
        "bpf_core_scalability.py",
=======
# Runs the fifo centralized queuing experiments.
par_binary(
    name = "fifo_queuing",
    srcs = [
        "fifo_queuing.py",
>>>>>>> 53b023ef
    ],
    python_version = "PY3",
    deps = [
        ":experiments",
        requirement("absl-py"),
    ],
)

<<<<<<< HEAD
=======


>>>>>>> 53b023ef
# Runs the centralized queuing experiments.
par_binary(
    name = "centralized_queuing",
    srcs = [
        "centralized_queuing.py",
    ],
    python_version = "PY3",
    deps = [
        ":experiments",
        requirement("absl-py"),
    ],
)

# Runs the Shinjuku experiments.
par_binary(
    name = "shinjuku",
    srcs = [
        "shinjuku.py",
    ],
    python_version = "PY3",
    deps = [
        ":experiments",
        requirement("absl-py"),
    ],
)

# Runs the Shenango experiments.
par_binary(
    name = "shenango",
    srcs = [
        "shenango.py",
    ],
    python_version = "PY3",
    deps = [
        ":experiments",
        requirement("absl-py"),
    ],
)

# Runs the Shinjuku+Shenango experiments.
par_binary(
    name = "shinjuku_shenango",
    srcs = [
        "shinjuku_shenango.py",
    ],
    python_version = "PY3",
    deps = [
        ":experiments",
        requirement("absl-py"),
    ],
)<|MERGE_RESOLUTION|>--- conflicted
+++ resolved
@@ -20,25 +20,18 @@
         "//:agent_biff",
         "//:agent_shinjuku",
         "//:antagonist",
+        "//:agent_fifo_centralized",
+        "//:agent_fifo_per_cpu",
         "//:rocksdb",
-        "//:fifo_centralized_agent",
-        "//:fifo_per_cpu_agent",
     ],
 )
 
-<<<<<<< HEAD
+
 # Runs the bpf scalability experiments.
 par_binary(
     name = "bpf_core_scalability",
     srcs = [
         "bpf_core_scalability.py",
-=======
-# Runs the fifo centralized queuing experiments.
-par_binary(
-    name = "fifo_queuing",
-    srcs = [
-        "fifo_queuing.py",
->>>>>>> 53b023ef
     ],
     python_version = "PY3",
     deps = [
@@ -47,11 +40,19 @@
     ],
 )
 
-<<<<<<< HEAD
-=======
+# Runs the fifo centralized queuing experiments.
+par_binary(
+    name = "fifo_queuing",
+    srcs = [
+        "fifo_queuing.py",
+    ],
+    python_version = "PY3",
+    deps = [
+        ":experiments",
+        requirement("absl-py"),
+    ],
+)
 
-
->>>>>>> 53b023ef
 # Runs the centralized queuing experiments.
 par_binary(
     name = "centralized_queuing",
