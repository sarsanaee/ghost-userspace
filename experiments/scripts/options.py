# Copyright 2021 Google LLC
#
<<<<<<< HEAD
# Use of this source code is governed by a BSD-style
# license that can be found in the LICENSE file or at
# https://developers.google.com/open-source/licenses/bsd
=======
# Licensed under the Apache License, Version 2.0 (the "License");
# you may not use this file except in compliance with the License.
# You may obtain a copy of the License at
# #      http://www.apache.org/licenses/LICENSE-2.0 #
# Unless required by applicable law or agreed to in writing, software
# distributed under the License is distributed on an "AS IS" BASIS,
# WITHOUT WARRANTIES OR CONDITIONS OF ANY KIND, either express or implied.
# See the License for the specific language governing permissions and
# limitations under the License.
>>>>>>> 53b023ef
"""Options dataclasses for RocksDB, the Antagonist, and ghOSt.

This file contains the options for RocksDB, the Antagonist, and ghOSt. It also
has functions to convert the options to command line arguments used to start the
applications.
"""

import enum
import functools
import os
from typing import Dict
from typing import List
from dataclasses import dataclass
from dataclasses import field
from dataclasses import fields

_NUM_ROCKSDB_WORKERS = 6
_FIRST_CPU = 2 
# The first two CPUs are used for the load generator and either the dispatcher
# (for CFS) or the global agent (for ghOSt).
_FIRST_ROCKSDB_WORKER_CPU = _FIRST_CPU + 2
# The first CPU is used for the load generator.
_FIRST_ANTAGONIST_WORKER_CPU = _FIRST_CPU + 1
# The path to a tmpfs backed by hugepages. This is where the RocksDB,
# Antagonist, and ghOSt binaries are copied to and run from.
TMPFS_MOUNT = "/dev/shm"


@enum.unique
class Scheduler(str, enum.Enum):
  """The experiment scheduler.

  CFS is the Linux Completely Fair Scheduler.
  GHOST is the ghOSt Scheduler.
  """
  CFS = "cfs"
  GHOST = "ghost"
  GHOST_BPF = "ghost_bpf"

@enum.unique
class Policy(str, enum.Enum):
  """
  The experiment scheduler.

  FIFO_PER_CORE is a decentralized first-in-first-out per core policy for ghost scheduler 
  FIFO_CENTRALIZED is a first-in-first-out centeralized policy for ghost scheduler 
  SOL is a sol~(spead of light) centeralized policy for ghost scheduler 
  SHINJUKU is a shinjuku centeralized policy for ghost scheduler 

  """

  FIFO_PER_CORE = "fifo-per-core"
  FIFO_CENTRALIZED = "fifo-centralized"
  SOL = "sol"
  SHINJUKU = "shinjuku"



def CheckSchedulers(schedulers: List[str]) -> bool:
  """Checks that `schedulers` contains valid schedulers.

  Args:
    schedulers: The schedulers to check.

  Returns:
    True if `schedulers` contains valid schedulers. False otherwise.
  """
  for scheduler in schedulers:
    try:
      Scheduler(scheduler)
    except ValueError:
      return False
  return True


@enum.unique
class PrintFormat(str, enum.Enum):
  """The print format for results.

  PRETTY is a human-readable print format. It probably does not make sense to
  use this for an automated testing script.
  CSV is a comma-separated value format. This is what should generally be used.
  """
  PRETTY = "pretty"
  CSV = "csv"


@enum.unique
class CfsWaitType(str, enum.Enum):
  """The way that CFS workers wait until they are assigned more work.

  SPIN has the workers spin.
  FUTEX has the workers sleep on a futex.
  """
  SPIN = "spin"
  FUTEX = "futex"


@enum.unique
class GhostWaitType(str, enum.Enum):
  """The way that ghOSt workers wait until they are assigned more work.

  PRIO_TABLE has the workers communicate with ghOSt via the PrioTable. The ghOSt
  scheduler unschedules workers that mark themselves as idle.
  FUTEX has the workers sleep on a futex.
  """
  PRIO_TABLE = "prio_table"
  FUTEX = "futex"


@dataclass
class Paths:
  """The paths to each of the binaries.

  Attributes:
    rocksdb: The path to the RocksDB binary.
    antagonist: The path to the Antagonist binary.
    ghost: The path to the ghOSt binary.
  """
  rocksdb: str = os.path.join(TMPFS_MOUNT, "rocksdb")
  antagonist: str = os.path.join(TMPFS_MOUNT, "antagonist")
<<<<<<< HEAD
  ghost: str = os.path.join(TMPFS_MOUNT, "agent_shinjuku")
  ghost_bpf: str = os.path.join(TMPFS_MOUNT, "agent_biff")
=======
  ghost: str = os.path.join(TMPFS_MOUNT, "ghost_agent")
>>>>>>> 53b023ef


def GetDefaultRocksDBWorkerCpus():
  """Returns the default list of worker CPUs for RocksDB.

  This list contains all CPUs in [`_FIRST_ROCKSDB_WORKER_CPU`,
  `_FIRST_ROCKSDB_WORKER_CPU` + `_NUM_ROCKSDB_WORKERS`).

  Returns:
    The default list of worker CPUs for RocksDB.
  """
  return list(
      range(_FIRST_ROCKSDB_WORKER_CPU,
            _FIRST_ROCKSDB_WORKER_CPU + _NUM_ROCKSDB_WORKERS))


def GetDefaultAntagonistWorkerCpus():
  """Returns the default list of worker CPUs for the Antagonist.

  This list contains all CPUs in [`_FIRST_ANTAGONIST_WORKER_CPU`,
  `_FIRST_ANTAGONIST_WORKER_CPU` + `_NUM_ROCKSDB_WORKERS` + 1).

  We add 1 since the Antagonist co-locates one of its threads with the
  dispatcher (for CFS) or the global agent (for ghOSt).

  Returns:
    The default list of worker CPUs for RocksDB.
  """
  return list(
      range(_FIRST_ANTAGONIST_WORKER_CPU,
            _FIRST_ANTAGONIST_WORKER_CPU + _NUM_ROCKSDB_WORKERS + 1))


@dataclass
class RocksDBOptions:
  """The command line arguments passed to RocksDB.

  Attributes:
    print_format: The format that the results are printed in. We want CSV
      because it is easy to parse and graph.
    print_distribution: If True, every single request's results are printed.
    print_ns: If True, the results are printed in units of nanoseconds. If
      False, the results are printed in units of microseconds.
    print_get: Print an additional section in the results for just Get requests.
    print_range: Print an additional section in the results for just Range
      queries.
    rocksdb_db_path: The path to the RocksDB database. If a database does not
      exist at that path, the database is created.
    throughput: The synthetic throughput used in the experiment.
    range_query_ratio: The share of requests that are Range queries. 1 -
      `range_query_ratio` is the share of requests that are Get requests.
    load_generator_cpu: The CPU that the load generator runs on.
    cfs_dispatcher_cpu: For CFS (Linux Completely Fair Scheduler) experiments,
      the CPU that the dispatcher runs on.
    num_workers: The number of workers. Each worker has one thread.
    worker_cpus: For CFS (Linux Completely Fair Scheduler) experiments, the CPUs
      that the workers run on. For ghOSt experiments, this list should be empty
      because ghOSt controls which CPUs the workers run on.
    cpus: The CPUs to run the CFS experiment on. For the ghOSt experiment, this
      specifies the CPU to run the load generator thread on.
    cfs_wait_type: The way that workers wait until they are given more work in
      the CFS experiments. SPIN makes the workers spin whereas FUTEX makes the
      workers sleep on a futex.
    get_duration: The service time of Get requests.
    range_duration: The service time of Range queries.
    get_exponential_mean: If nonzero, a sample from the exponential distribution
      with a mean of `get_exponential_mean` is added to the service time of Get
      requests to generate a new service time. i.e., Get request service time =
      `get_duration` + Exp(1 / `get_exponential_mean`).
    batch: The maximum number of packets passed to a worker at once.
    experiment_duration: The experiment duration.
    discard_duration: The requests service from the experiment start to the end
      of the `discard_duration` duration are discarded so that initialization
      costs, such as page faults, do not impact the results.
    scheduler: The scheduler to use. CFS or GHOST.
    ghost_qos: If ghOSt is used, this is the QoS (Quality-of-Service) class
      assigned to RocksDB threads.
  """
  print_format: PrintFormat = PrintFormat.CSV
  print_distribution: bool = False
  print_ns: bool = False
  print_get: bool = True
  print_range: bool = True
  rocksdb_db_path: str = os.path.join(TMPFS_MOUNT, "orch_db")
  throughput: int = 20000
  range_query_ratio: float = 0.0
  load_generator_cpu: int = _FIRST_CPU
  cfs_dispatcher_cpu: int = _FIRST_CPU + 1
  num_workers: int = _NUM_ROCKSDB_WORKERS
  worker_cpus: List[int] = field(default_factory=GetDefaultRocksDBWorkerCpus)
  cfs_wait_type: CfsWaitType = CfsWaitType.SPIN
  ghost_wait_type: GhostWaitType = GhostWaitType.PRIO_TABLE
  get_duration: str = "10us"
  range_duration: str = "5000us"
  get_exponential_mean: str = "0us"
  batch: int = 1
  experiment_duration: str = "15s"
  discard_duration: str = "2s"
  scheduler: Scheduler = Scheduler.CFS
  ghost_qos: int = 2


@dataclass
class AntagonistOptions:
  """The command line arguments passed to the Antagonist.

  Attributes:
    print_format: The format that the results are printed in. We want CSV
      because it is easy to parse and graph.
    work_share: Each thread tries to consume `work_share` share of the cycles on
      a CPU.
    num_threads: The number of threads to use.
    cpus: The CPUs to run the CFS experiment on. For the ghOSt experiment, this
      specifies the CPU to run the load generator thread on.
    experiment_duration: The experiment duration.
    scheduler: The scheduler to use. CFS or GHOST.
    ghost_qos: If ghOSt is used, this is the QoS (Quality-of-Service) class
      assigned to Antagonist threads.
  """
  print_format: PrintFormat = PrintFormat.CSV
  work_share: float = 1.0
  # Add 1 since the Antagonist is also co-located with the dispatcher (for CFS)
  # and the global agent (for ghOSt).
  num_threads: int = _NUM_ROCKSDB_WORKERS + 1
  # Add 1 since the Antagonist should not be co-located with the load generator.
  cpus: List[int] = field(default_factory=GetDefaultAntagonistWorkerCpus)
  experiment_duration: str = "15s"
  scheduler: Scheduler = Scheduler.CFS
  ghost_qos: int = 1


@dataclass
class GhostOptions:
  """The command line arguments passed to ghOSt.

  Attributes:
    firstcpu: The first CPU to start running ghOSt agents on.
    globalcpu: The CPU to run the global agent on. Note that firstcpu <=
      globalcpu < firstcpu + ncpus
    ncpus: The number of CPUs that ghOSt will run agents on (and therefore
      schedule).
    preemption_time_slice: ghOSt threads that run this duration or longer are
      preempted and added to the end of the runqueue.
  """
  # The load generator is on `_FIRST_CPU`.
  firstcpu: int = _FIRST_CPU + 1
  globalcpu: int = _FIRST_CPU + 1
  # Add 1 to account for the global agent.
  ncpus: int = _NUM_ROCKSDB_WORKERS + 1
  # Turn off time-based preemption by setting the preemption time slice to
  # infinity. Some scheduling algorithms do not have time-based preemption, so
  # scheduling algorithms that do have it should explicitly turn this on.
  preemption_time_slice: str = "inf"
  policy: str = Policy.SHINJUKU


def GetBinaryPaths():
  """Returns the paths to each of the binaries."""
  return Paths()


def GetRocksDBOptions(scheduler: Scheduler, num_cpus: int, num_workers: int):
  """Returns RocksDB options with a default config tuned to the scheduler.

  Args:
    scheduler: The experiment scheduler. CFS or GHOST.
    num_cpus: The number of CPUs used in the experiment.
    num_workers: The number of workers.

  Returns:
    The RocksDB options.
  """
  # CFS requires at least 3 CPUs: one for the load generator, one for the
  # dispatcher, and at least one for workers.
  #
  # ghOSt requires at least 2 CPUS: one for the load generator and at least one
  # for workers.
  if not ((scheduler == Scheduler.CFS and num_cpus >= 3) or
          (scheduler == Scheduler.GHOST and num_cpus >= 2)):
    raise ValueError(
        f"Incorrect number of CPUs specified for {scheduler.value}.")
  if num_workers < 1:
    raise ValueError("There must be at least 1 worker.")

  r = RocksDBOptions()
  r.scheduler = scheduler
  r.load_generator_cpu = _FIRST_CPU
  r.num_workers = num_workers
  if scheduler == Scheduler.CFS:
    # For CFS, each thread is pinned to a unique CPU.
    r.cfs_dispatcher_cpu = _FIRST_CPU + 1
    r.worker_cpus = list(range(_FIRST_CPU + 2, _FIRST_CPU + num_cpus))
  else:
    if scheduler != Scheduler.GHOST:
      raise ValueError(f"Unknown scheduler {scheduler}.")
    # Only the load generator is pinned to a CPU and scheduled with CFS for the
    # ghOSt experiments. The CPU constraints for the global agent and the worker
    # threads are determined by the ghOSt process.
    r.worker_cpus = []
  return r


def GetAntagonistOptions(scheduler: Scheduler, num_cpus: int):
  """Returns Antagonist options with a default configuration tuned to the specified scheduler.

  Args:
    scheduler: The experiment scheduler. CFS or GHOST.
    num_cpus: The number of CPUs used in the experiment.

  Returns:
    The Antagonist options.
  """
  if num_cpus <= 0:
    raise ValueError(
        f"The Antagonist needs at least 1 CPU. {num_cpus} CPUs were specified.")

  a = AntagonistOptions()
  a.scheduler = scheduler
  # There is one thread per CPU.
  a.num_threads = num_cpus
  if scheduler == Scheduler.CFS:
    # The load generator runs on `_FIRST_CPU`, so add 1 so that the antagonist
    # is not co-located with the load generator.
    first_antagonist_cpu = _FIRST_CPU + 1
    a.cpus = list(range(first_antagonist_cpu, first_antagonist_cpu + num_cpus))
  else:
    if scheduler != Scheduler.GHOST:
      raise ValueError(f"Unknown scheduler {scheduler}.")
    # As with RocksDB, the CPU constraints for the global agent and Antagonist
    # worker threads are determined by the ghOSt process.
    a.cpus = []
  return a


def GetGhostOptions(num_cpus: int):
  """Returns ghOSt options with a default configuration.

  Args:
    num_cpus: The number of CPUs used in the experiment.

  Returns:
    The ghOSt options.
  """
  if num_cpus <= 1:
    raise ValueError(
        f"ghOSt needs at least 2 CPUs. {num_cpus} CPUs were specified.")

  g = GhostOptions()
  # The load generator, which is scheduled by CFS, is pinned to `_FIRST_CPU`.
  g.firstcpu = _FIRST_CPU + 1
  g.globalcpu = g.firstcpu
  # Subtract 1 from `num_cpus` because one of the CPUs is used by the load
  # generator, which is scheduled by CFS.
  g.ncpus = num_cpus - 1
  return g


def DictToArgs(d: Dict[str, str]):
  """Converts the dictionary `d` to list of arguments for `subprocess.Popen()`.

  For each (k, v) pair in the dictionary, two entries are added to the list:
  "--k" and "v". So {"sport": "hockey", "goals": 7} is converted to: ["--sport",
  "hockey", "--goals", "7"].

  Note that all keys must be strings. All values are converted to a string
  regardless of their type.

  Args:
    d: The dictionary to convert to a list.

  Returns:
    The list of arguments for `subprocess.Popen()`, generated from `d`.
  """
  return functools.reduce(lambda a, key: a + ["--" + key, d[key]], d, [])


def DataClassToArgs(dc):
  """Convert the dataclass members of `dc` to a list of command line arguments.

  These command line arguments are used to run one of the experiment binaries.

  Args:
    dc: The dataclass instance.

  Returns:
    A list of command line agruments.
  """
  d = dict()
  for f in fields(dc):
    field_value = getattr(dc, f.name)
    if f.type is str:
      d[f.name] = field_value
    elif f.type is int:
      d[f.name] = str(field_value)
    elif f.type is float:
      d[f.name] = str(field_value)
    elif f.type is bool:
      if field_value:
        d[f.name] = ""
      else:
        d[f"no{f.name}"] = ""
    elif f.type is List[int]:
      d[f.name] = ",".join(str(i) for i in field_value)
    elif issubclass(f.type, enum.Enum):
      # We can get the string associated with each enum member by accessing
      # `value.value`.
      d[f.name] = getattr(field_value, "value")
      if not isinstance(d[f.name], str):
        raise ValueError(
            f"The enum value for the {f.name} field is a {type(d[f.name])},"
            f" but it should be a string.")
    else:
      # We covered all types in the data class.
      raise ValueError(
          f"Unsupported type {f.type} for field {f.name} in the data class.")
  # All command line arguments should be strings.
  for (key, value) in d.items():
    if not isinstance(key, str):
      raise ValueError(f"The key {key} is not a string.")
    if not isinstance(value, str):
      raise ValueError(f"The value {value} is not a string.")

  return DictToArgs(d)


def CreateCgroup(name: str):
  """Creates a cgroup.

  Creates a cgroup with name `name` to control both CPU and memory resources.
  Uses cgroups v1.

  Args:
    name: The cgroup name.
  """
  os.system(f"mkdir -p /dev/cgroup/cpu/{name}")
  os.system(f"echo 102400 > /dev/cgroup/cpu/{name}/cpu.shares")
  os.system(f"mkdir -p /dev/cgroup/memory/{name}")
  os.system(f"echo 60000M > /dev/cgroup/memory/{name}/memory.limit_in_bytes")


def MoveProcessToCgroup(name: str, pid: int):
  """Moves a process to a cgroup.

  Moves process with PID `pid` to a CPU cgroup and a memory cgroup with name
  `name`. Uses cgroups v1.

  Args:
    name: The cgroup name.
    pid: The process PID.
  """
  os.system(f"echo {pid} > /dev/cgroup/cpu/{name}/tasks")
  os.system(f"echo {pid} > /dev/cgroup/memory/{name}/tasks")


def GetContainerArgs(name: str):
  """Returns the command/arguments to start a process in a container.

  Args:
    name: The container name.

  Returns:
    The list with the command and arguments.
  """
  return [
      "container.py",
      "run",
      "--cpurate",
      "100",
      "--ram",
      "60000",
      "--overwrite",
      name,
      "--",
  ]


def GetNiceArgs(level: int):
  """Returns the command/arguments to set the `nice` level of a new process.

  Args:
    level: The nice level to set (-20 <= `level` <= 19).
  """
  if level < -20 or level > 19:
    raise ValueError(
        f"The level must be >= -20 and <= 19. The level specified is {level}.")
  return ["nice", "-n", str(level)]<|MERGE_RESOLUTION|>--- conflicted
+++ resolved
@@ -1,20 +1,8 @@
 # Copyright 2021 Google LLC
 #
-<<<<<<< HEAD
 # Use of this source code is governed by a BSD-style
 # license that can be found in the LICENSE file or at
 # https://developers.google.com/open-source/licenses/bsd
-=======
-# Licensed under the Apache License, Version 2.0 (the "License");
-# you may not use this file except in compliance with the License.
-# You may obtain a copy of the License at
-# #      http://www.apache.org/licenses/LICENSE-2.0 #
-# Unless required by applicable law or agreed to in writing, software
-# distributed under the License is distributed on an "AS IS" BASIS,
-# WITHOUT WARRANTIES OR CONDITIONS OF ANY KIND, either express or implied.
-# See the License for the specific language governing permissions and
-# limitations under the License.
->>>>>>> 53b023ef
 """Options dataclasses for RocksDB, the Antagonist, and ghOSt.
 
 This file contains the options for RocksDB, the Antagonist, and ghOSt. It also
@@ -54,25 +42,6 @@
   GHOST = "ghost"
   GHOST_BPF = "ghost_bpf"
 
-@enum.unique
-class Policy(str, enum.Enum):
-  """
-  The experiment scheduler.
-
-  FIFO_PER_CORE is a decentralized first-in-first-out per core policy for ghost scheduler 
-  FIFO_CENTRALIZED is a first-in-first-out centeralized policy for ghost scheduler 
-  SOL is a sol~(spead of light) centeralized policy for ghost scheduler 
-  SHINJUKU is a shinjuku centeralized policy for ghost scheduler 
-
-  """
-
-  FIFO_PER_CORE = "fifo-per-core"
-  FIFO_CENTRALIZED = "fifo-centralized"
-  SOL = "sol"
-  SHINJUKU = "shinjuku"
-
-
-
 def CheckSchedulers(schedulers: List[str]) -> bool:
   """Checks that `schedulers` contains valid schedulers.
 
@@ -86,6 +55,7 @@
     try:
       Scheduler(scheduler)
     except ValueError:
+      print("ever in here?")
       return False
   return True
 
@@ -136,13 +106,10 @@
   """
   rocksdb: str = os.path.join(TMPFS_MOUNT, "rocksdb")
   antagonist: str = os.path.join(TMPFS_MOUNT, "antagonist")
-<<<<<<< HEAD
   ghost: str = os.path.join(TMPFS_MOUNT, "agent_shinjuku")
   ghost_bpf: str = os.path.join(TMPFS_MOUNT, "agent_biff")
-=======
-  ghost: str = os.path.join(TMPFS_MOUNT, "ghost_agent")
->>>>>>> 53b023ef
-
+  ghost_fifo_centralized: str = os.path.join(TMPFS_MOUNT, "agent_fifo_centralized")
+  ghost_fifo_per_core: str = os.path.join(TMPFS_MOUNT, "agent_fifo_per_core")
 
 def GetDefaultRocksDBWorkerCpus():
   """Returns the default list of worker CPUs for RocksDB.
@@ -295,8 +262,6 @@
   # infinity. Some scheduling algorithms do not have time-based preemption, so
   # scheduling algorithms that do have it should explicitly turn this on.
   preemption_time_slice: str = "inf"
-  policy: str = Policy.SHINJUKU
-
 
 def GetBinaryPaths():
   """Returns the paths to each of the binaries."""
