--- conflicted
+++ resolved
@@ -44,13 +44,6 @@
 
 // end include/uapi/linux/bpf.h
 
-<<<<<<< HEAD
-#else
-
-#define BPF_GHOST_MAX_ATTACH_TYPE __MAX_BPF_GHOST_ATTACH_TYPE // __MAX_BPF_ATTACH_TYPE
-
-=======
->>>>>>> d28505b9
 #endif
 
 // Generic BPF helpers
